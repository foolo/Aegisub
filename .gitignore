--- conflicted
+++ resolved
@@ -21,7 +21,6 @@
 tests/*.json
 tools/osx-bundle.sed
 
-<<<<<<< HEAD
 .DS_Store
 
 # Meson
@@ -35,11 +34,7 @@
 
 build-*/
 builddir/
-=======
-.nuget
-.vs
 
 .cproject
 .project
-.settings/
->>>>>>> 5c949fe6
+.settings/